--- conflicted
+++ resolved
@@ -2,7 +2,6 @@
 
 import javafx.geometry.VPos;
 import org.fxmisc.richtext.GenericStyledArea;
-import org.fxmisc.richtext.JavaFXCompatibility;
 import org.fxmisc.richtext.TextExt;
 import org.fxmisc.richtext.model.ReadOnlyStyledDocument;
 import org.fxmisc.richtext.model.SegmentOps;
@@ -63,13 +62,6 @@
         TextExt t = new TextExt();
         t.setTextOrigin(VPos.TOP);
         applySegment.accept(t);
-<<<<<<< HEAD
-
-        // XXX: binding selectionFill to textFill,
-        // see the note at highlightTextFill
-        JavaFXCompatibility.Text_selectionFillProperty(t).bind(t.fillProperty());
-=======
->>>>>>> 9fcfb4e6
         return t;
     }
 }