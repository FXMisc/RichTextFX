package org.fxmisc.richtext;

import java.util.function.BiConsumer;

import javafx.beans.NamedArg;
import javafx.geometry.VPos;
import javafx.scene.Node;
import javafx.scene.text.TextFlow;

import org.fxmisc.richtext.model.EditableStyledDocument;
import org.fxmisc.richtext.model.SegmentOps;
import org.fxmisc.richtext.model.SimpleEditableStyledDocument;
import org.fxmisc.richtext.model.StyledSegment;
import org.fxmisc.richtext.model.TextOps;

/**
 * Text editing control. Accepts user input (keyboard, mouse) and
 * provides API to assign style to text ranges. It is suitable for
 * syntax highlighting and rich-text editors.
 *
 * <p>Subclassing is allowed to define the type of style, e.g. inline
 * style or style classes.</p>
 *
 * <p>Note: Scroll bars no longer appear when the content spans outside
 * of the viewport. To add scroll bars, the area needs to be wrapped in
 * a {@link org.fxmisc.flowless.VirtualizedScrollPane}. For example, </p>
 * <pre>
 * {@code
 * // shows area without scroll bars
 * InlineCssTextArea area = new InlineCssTextArea();
 *
 * // add scroll bars that will display as needed
 * VirtualizedScrollPane<InlineCssTextArea> vsPane = new VirtualizedScrollPane(area);
 *
 * Parent parent = //;
 * parent.getChildren().add(vsPane)
 * }
 * </pre>
 *
 * <h3>Overriding keyboard shortcuts</h3>
 *
 * {@code StyledTextArea} uses {@code KEY_TYPED} handler to handle ordinary
 * character input and {@code KEY_PRESSED} handler to handle control key
 * combinations (including Enter and Tab). To add or override some keyboard
 * shortcuts, while keeping the rest in place, you would combine the default
 * event handler with a new one that adds or overrides some of the default
 * key combinations. This is how to bind {@code Ctrl+S} to the {@code save()}
 * operation:
 * <pre>
 * {@code
 * import static javafx.scene.input.KeyCode.*;
 * import static javafx.scene.input.KeyCombination.*;
 * import static org.fxmisc.wellbehaved.event.EventPattern.*;
 * import static org.fxmisc.wellbehaved.event.InputMap.*;
 *
 * import org.fxmisc.wellbehaved.event.Nodes;
 *
 * Nodes.addInputMap(area, consume(keyPressed(S, CONTROL_DOWN), event -> save()));
 * }
 * </pre>
 *
 * @param <S> type of style that can be applied to text.
 */
public class StyledTextArea<PS, S> extends GenericStyledArea<PS, String, S> {

    public StyledTextArea(@NamedArg("initialParagraphStyle") PS initialParagraphStyle,
                          @NamedArg("applyParagraphStyle")   BiConsumer<TextFlow, PS> applyParagraphStyle,
                          @NamedArg("initialTextStyle")      S initialTextStyle,
                          @NamedArg("applyStyle")            BiConsumer<? super TextExt, S> applyStyle,
                          @NamedArg("document")              EditableStyledDocument<PS, String, S> document,
                          @NamedArg("segmentOps")            TextOps<String, S> segmentOps,
                          @NamedArg("preserveStyle")         boolean preserveStyle) {
        super(initialParagraphStyle, applyParagraphStyle,
                initialTextStyle, document, segmentOps, preserveStyle,
                seg -> createStyledTextNode(seg, applyStyle)
        );
    }

    public StyledTextArea(@NamedArg("initialParagraphStyle") PS initialParagraphStyle,
                          @NamedArg("applyParagraphStyle")   BiConsumer<TextFlow, PS> applyParagraphStyle,
                          @NamedArg("initialTextStyle")      S initialTextStyle,
                          @NamedArg("applyStyle")            BiConsumer<? super TextExt, S> applyStyle,
                          @NamedArg("document")              EditableStyledDocument<PS, String, S> document,
                          @NamedArg("preserveStyle")         boolean preserveStyle) {
        this(initialParagraphStyle, applyParagraphStyle,
              initialTextStyle, applyStyle,
              document, SegmentOps.styledTextOps(), preserveStyle);
    }

    public StyledTextArea(@NamedArg("initialParagraphStyle") PS initialParagraphStyle,
                          @NamedArg("applyParagraphStyle")   BiConsumer<TextFlow, PS> applyParagraphStyle,
                          @NamedArg("initialTextStyle")      S initialTextStyle,
                          @NamedArg("applyStyle")            BiConsumer<? super TextExt, S> applyStyle,
                          @NamedArg("document")              EditableStyledDocument<PS, String, S> document) {
        this(initialParagraphStyle, applyParagraphStyle,
             initialTextStyle, applyStyle, document, true);
    }

    public StyledTextArea(@NamedArg("initialParagraphStyle") PS initialParagraphStyle,
                          @NamedArg("applyParagraphStyle")   BiConsumer<TextFlow, PS> applyParagraphStyle,
                          @NamedArg("initialTextStyle")      S initialTextStyle,
                          @NamedArg("applyStyle")            BiConsumer<? super TextExt, S> applyStyle,
                          @NamedArg("preserveStyle")         boolean preserveStyle) {
        this(
                initialParagraphStyle,
                applyParagraphStyle,
                initialTextStyle,
                applyStyle,
                new SimpleEditableStyledDocument<>(initialParagraphStyle, initialTextStyle),
                preserveStyle);
    }

    public StyledTextArea(@NamedArg("initialParagraphStyle") PS initialParagraphStyle,
                          @NamedArg("applyParagraphStyle")   BiConsumer<TextFlow, PS> applyParagraphStyle,
                          @NamedArg("initialTextStyle")      S initialTextStyle,
                          @NamedArg("applyStyle")            BiConsumer<? super TextExt, S> applyStyle) {
        this(initialParagraphStyle, applyParagraphStyle,
             initialTextStyle, applyStyle, true);
    }

    public static <S> Node createStyledTextNode(StyledSegment<String, S> seg,
                                                BiConsumer<? super TextExt, S> applyStyle) {
        return createStyledTextNode(seg.getSegment(), seg.getStyle(), applyStyle);
    }

    public static <S> Node createStyledTextNode(String text, S style,
                                                BiConsumer<? super TextExt, S> applyStyle) {

        TextExt t = new TextExt(text);
        t.setTextOrigin(VPos.TOP);
        t.getStyleClass().add("text");
        applyStyle.accept(t, style);
<<<<<<< HEAD

        // XXX: binding selectionFill to textFill,
        // see the note at highlightTextFill
        JavaFXCompatibility.Text_selectionFillProperty(t).bind(t.fillProperty());
=======
>>>>>>> 9fcfb4e6
        return t;
    }
}<|MERGE_RESOLUTION|>--- conflicted
+++ resolved
@@ -130,13 +130,6 @@
         t.setTextOrigin(VPos.TOP);
         t.getStyleClass().add("text");
         applyStyle.accept(t, style);
-<<<<<<< HEAD
-
-        // XXX: binding selectionFill to textFill,
-        // see the note at highlightTextFill
-        JavaFXCompatibility.Text_selectionFillProperty(t).bind(t.fillProperty());
-=======
->>>>>>> 9fcfb4e6
         return t;
     }
 }