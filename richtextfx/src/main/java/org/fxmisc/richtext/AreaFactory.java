--- conflicted
+++ resolved
@@ -61,14 +61,9 @@
     // Clones StyledTextArea
     public static <PS, S> StyledTextArea<PS, S> cloneStyleTextArea(StyledTextArea<PS, S> area) {
         return new StyledTextArea<PS, S>(area.getInitialParagraphStyle(), area.getApplyParagraphStyle(),
-<<<<<<< HEAD
-                area.getInitialStyle(), area.getApplyStyle(),
+                area.getInitialTextStyle(), area.getApplyStyle(),
                 area.getModel().getContent(),
                 area.getModel().getUndoManagerWrapper(), area.isPreserveStyle());
-=======
-                area.getInitialTextStyle(), area.getApplyStyle(),
-                area.getModel().getContent(), area.isPreserveStyle());
->>>>>>> f1593b18
     }
 
     // Embeds cloned StyledTextArea
