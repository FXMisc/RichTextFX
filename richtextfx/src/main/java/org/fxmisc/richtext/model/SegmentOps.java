--- conflicted
+++ resolved
@@ -17,11 +17,9 @@
 
     public String getText(SEG seg);
 
-    public Optional<SEG> subSequence(SEG seg, int start, int end);
+    public SEG subSequence(SEG seg, int start, int end);
 
-    public Optional<SEG> subSequence(SEG seg, int start);
-
-    public S defaultStyle();
+    public SEG subSequence(SEG seg, int start);
 
     public S getStyle(SEG seg);
 
@@ -32,38 +30,26 @@
     public SEG createEmpty();
 
     public default <R> SegmentOps<Either<SEG, R>, S> or(SegmentOps<R, S> rOps) {
-        return either(this, rOps, EitherSegmentOps.StyleChoice.LEFT);
+        return either(this, rOps);
     }
 
-    public default <R> TextOps<Either<SEG, R>, S> or_(TextOps<R, S> rOps, EitherSegmentOps.StyleChoice choice) {
-        return TextOps.eitherR(this, rOps, choice);
+    public default <R> TextOps<Either<SEG, R>, S> or_(TextOps<R, S> rOps) {
+        return TextOps.eitherR(this, rOps);
     }
 
-<<<<<<< HEAD
-    public static <L, R, S> SegmentOps<Either<L, R>, S> either(SegmentOps<L, S> lOps, SegmentOps<R, S> rOps, EitherSegmentOps.StyleChoice choice) {
-        return new EitherSegmentOps<>(lOps, rOps, choice);
-=======
     public static <L, R, S> SegmentOps<Either<L, R>, S> either(SegmentOps<L, S> lOps, SegmentOps<R, S> rOps) {
         return new EitherSegmentOps<>(lOps, rOps);
->>>>>>> fcaff7c8
     }
 }
 
 class EitherSegmentOps<L, R, S> implements SegmentOps<Either<L, R>, S> {
 
-    public static enum StyleChoice {
-        LEFT,
-        RIGHT
-    }
-
     private final SegmentOps<L, S> lOps;
     private final SegmentOps<R, S> rOps;
-    private final StyleChoice choice;
 
-    EitherSegmentOps(SegmentOps<L, S> lOps, SegmentOps<R, S> rOps, StyleChoice choice) {
+    EitherSegmentOps(SegmentOps<L, S> lOps, SegmentOps<R, S> rOps) {
         this.lOps = lOps;
         this.rOps = rOps;
-        this.choice = choice;
     }
 
 
@@ -84,26 +70,15 @@
     }
 
     @Override
-    public Optional<Either<L, R>> subSequence(Either<L, R> seg, int start, int end) {
-        return seg.unify(ll -> seg.unify(l -> lOps.subSequence(l, start, end).map(Either::left),
-                                         e -> Optional.empty()),
-                         rr -> seg.unify(e -> Optional.empty(),
-                                         r -> rOps.subSequence(r, start, end).map(Either::right)));
+    public Either<L, R> subSequence(Either<L, R> seg, int start, int end) {
+        return seg.map(l -> lOps.subSequence(l, start, end),
+                       r -> rOps.subSequence(r, start, end));
     }
 
     @Override
-    public Optional<Either<L, R>> subSequence(Either<L, R> seg, int start) {
-        return seg.unify(ll -> seg.unify(l -> lOps.subSequence(l, start).map(Either::left),
-                                         e -> Optional.empty()),
-                         rr -> seg.unify(e -> Optional.empty(),
-                                         r -> rOps.subSequence(r, start).map(Either::right)));
-    }
-
-    @Override
-    public S defaultStyle() {
-        return choice == StyleChoice.LEFT
-                ? lOps.defaultStyle()
-                : rOps.defaultStyle();
+    public Either<L, R> subSequence(Either<L, R> seg, int start) {
+        return seg.map(l -> lOps.subSequence(l, start),
+                       r -> rOps.subSequence(r, start));
     }
 
     @Override
