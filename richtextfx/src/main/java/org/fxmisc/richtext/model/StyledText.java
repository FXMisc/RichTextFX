package org.fxmisc.richtext.model;

import java.util.Objects;

public class StyledText<S> implements Segment<S> {
    private final String text;
    private final S style;

    public StyledText(String text, S style) {
        this.text = text;
        this.style = style;
    }

    @Override
    public int length() {
        return text.length();
    }

    @Override
    public char charAt(int index) {
        return text.charAt(index);
    }

    @Override
    public String getText() {
        return text;
    }

    @Override
    public Segment<S> subSequence(int start, int end) {
        return new StyledText<>(text.substring(start, end), style);
    }

    @Override
    public Segment<S> subSequence(int start) {
        return new StyledText<>(text.substring(start), style);
    }

    @Override
    public Segment<S> append(String str) {
        return new StyledText<>(text + str, style);
    }

    @Override
    public Segment<S> spliced(int from, int to, CharSequence replacement) {
        String left = text.substring(0, from);
        String right = text.substring(to);
        return new StyledText<>(left + replacement + right, style);
    }

    @Override
    public S getStyle() {
        return style;
    }

<<<<<<< HEAD
    @Override
    public void setStyle(S style) {
        this.style = style;
    }

=======
>>>>>>> 169967a7
    @Override
    public String toString() {
        return '"' + text + '"' + ":" + style;
    }

    @Override
    public boolean equals(Object obj) {
        if(obj instanceof StyledText) {
            StyledText<?> that = (StyledText<?>) obj;
            return Objects.equals(this.text, that.text)
                && Objects.equals(this.style, that.style);
        } else {
            return false;
        }
    }

    @Override
    public int hashCode() {
        return Objects.hash(text, style);
    }

    @Override
    public SegmentType getTypeId() {
        return DefaultSegmentTypes.STYLED_TEXT;
    }
}<|MERGE_RESOLUTION|>--- conflicted
+++ resolved
@@ -4,7 +4,7 @@
 
 public class StyledText<S> implements Segment<S> {
     private final String text;
-    private final S style;
+    private /*final*/ S style;
 
     public StyledText(String text, S style) {
         this.text = text;
@@ -53,14 +53,11 @@
         return style;
     }
 
-<<<<<<< HEAD
     @Override
     public void setStyle(S style) {
         this.style = style;
     }
 
-=======
->>>>>>> 169967a7
     @Override
     public String toString() {
         return '"' + text + '"' + ":" + style;
